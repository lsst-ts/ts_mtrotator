--- conflicted
+++ resolved
@@ -32,12 +32,8 @@
 
 # Standard delta for ccwFollowingError.positionError (deg)
 # and velocityError (deg/sec).
-<<<<<<< HEAD
-STD_FOLLOWING_DELTA = 0.1
-=======
 STD_FOLLOWING_DELTA_POSITION = 0.1
 STD_FOLLOWING_DELTA_VELOCITY = 0.1
->>>>>>> 2ae9d98a
 
 # Time for a few telemetry updates and the mock CCW controller
 # to respond to them (seconds).
@@ -276,34 +272,24 @@
             data = await self.remote.tel_ccwFollowingError.next(
                 flush=True, timeout=STD_TIMEOUT
             )
-<<<<<<< HEAD
-            self.assertAlmostEqual(data.positionError, 0, delta=STD_FOLLOWING_DELTA)
-            self.assertAlmostEqual(data.velocityError, 0, delta=STD_FOLLOWING_DELTA)
-=======
             self.assertAlmostEqual(
                 data.positionError, 0, delta=STD_FOLLOWING_DELTA_POSITION
             )
             self.assertAlmostEqual(
                 data.velocityError, 0, delta=STD_FOLLOWING_DELTA_VELOCITY
             )
->>>>>>> 2ae9d98a
 
             await self.remote.cmd_clearError.start(timeout=STD_TIMEOUT)
             await self.assert_next_summary_state(salobj.State.STANDBY)
             data = await self.remote.tel_ccwFollowingError.next(
                 flush=True, timeout=STD_TIMEOUT
             )
-<<<<<<< HEAD
-            self.assertAlmostEqual(data.positionError, 0, delta=STD_FOLLOWING_DELTA)
-            self.assertAlmostEqual(data.velocityError, 0, delta=STD_FOLLOWING_DELTA)
-=======
             self.assertAlmostEqual(
                 data.positionError, 0, delta=STD_FOLLOWING_DELTA_POSITION
             )
             self.assertAlmostEqual(
                 data.velocityError, 0, delta=STD_FOLLOWING_DELTA_VELOCITY
             )
->>>>>>> 2ae9d98a
 
     async def test_excessive_ccw_following_error(self):
         async with self.make_csc(initial_state=salobj.State.ENABLED):
@@ -797,12 +783,8 @@
         self,
         position_error=None,
         velocity_error=0,
-<<<<<<< HEAD
-        delta=STD_FOLLOWING_DELTA,
-=======
         delta_position=STD_FOLLOWING_DELTA_POSITION,
         delta_velocity=STD_FOLLOWING_DELTA_VELOCITY,
->>>>>>> 2ae9d98a
         timeout=STD_TIMEOUT,
     ):
         """Assert that ccwFollowingError matches the specifications.
